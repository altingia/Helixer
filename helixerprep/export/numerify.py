"""convert cleaned-db schema to numeric values describing gene structure"""

import numpy as np
import logging
from abc import ABC, abstractmethod
from sqlalchemy.orm.exc import NoResultFound

from geenuff.base import types
from geenuff.base.orm import Coordinate, Genome
from ..core.orm import Mer


AMBIGUITY_DECODE = {
    'C': [1., 0., 0., 0.],
    'A': [0., 1., 0., 0.],
    'T': [0., 0., 1., 0.],
    'G': [0., 0., 0., 1.],
    'Y': [0.5, 0., 0.5, 0.],
    'R': [0., 0.5, 0., 0.5],
    'W': [0., 0.5, 0.5, 0.],
    'S': [0.5, 0., 0., 0.5],
    'K': [0., 0., 0.5, 0.5],
    'M': [0.5, 0.5, 0., 0.],
    'D': [0., 0.33, 0.33, 0.33],
    'V': [0.33, 0.33, 0., 0.33],
    'H': [0.33, 0.33, 0.33, 0.],
    'B': [0.33, 0., 0.33, 0.33],
    'N': [0.25, 0.25, 0.25, 0.25]
}


class Stepper(object):
    def __init__(self, end, by):
        self.at = 0
        self.end = end
        self.by = by

    def step(self):
        prev = self.at
        # fits twice or more, just step
        if prev + self.by * 2 <= self.end:
            new = prev + self.by
        # fits less than twice, take half way point (to avoid an end of just a few bp)
        elif prev + self.by < self.end:
            new = prev + (self.end - prev) // 2
        # doesn't fit at all
        else:
            new = self.end
        self.at = new
        return prev, new

    def step_to_end(self):
        while self.at < self.end:
            yield self.step()



class Numerifier(ABC):
    def __init__(self, n_cols, coord, is_plus_strand, max_len, dtype=np.float32):
        assert isinstance(n_cols, int)
        self.n_cols = n_cols
        self.coord = coord
        self.is_plus_strand = is_plus_strand
        self.max_len = max_len
        self.dtype = dtype
        self.matrix = None
        self.error_mask = None
        self.paired_steps = None
        self._gen_steps()  # sets self.paired_steps
        super().__init__()

    @abstractmethod
    def _unflipped_coord_to_matrix(self):
        pass

    def _gen_steps(self):
        partitioner = Stepper(end=self.coord.length, by=self.max_len)
        self.paired_steps = list(partitioner.step_to_end())
        if not self.is_plus_strand:
            self.paired_steps.reverse()

    def coord_to_matrices(self):
        """This works only when each bp has it's own annotation In other cases
        (e.g. where transitions are encoded) this method must be overwritten
        """
        self._unflipped_coord_to_matrix()
        data = []
        error_masks = []
        for prev, current in self.paired_steps:
            data_slice = self.matrix[prev:current]
            error_mask_slice = self.error_mask[prev:current]
            if not self.is_plus_strand:
                # invert directions
                data_slice = np.flip(data_slice, axis=0)
                error_mask_slice = np.flip(error_mask_slice, axis=0)
            data.append(data_slice)
            error_masks.append(error_mask_slice)
        return data, error_masks

    def _zero_matrix(self):
        length = len(self.coord.sequence)
        self.matrix = np.zeros((length, self.n_cols,), self.dtype)
        # 0 means error so this can be used directly as sample weight later on
        self.error_mask = np.ones((length,), np.int8)


class SequenceNumerifier(Numerifier):
    def __init__(self, coord, is_plus_strand, max_len):
        super().__init__(n_cols=4, coord=coord, is_plus_strand=is_plus_strand,
                         max_len=max_len, dtype=np.float16)

    def _unflipped_coord_to_matrix(self):
        """Does not alter the error mask unlike in AnnotationNumerifier"""
        self._zero_matrix()
        for i, bp in enumerate(self.coord.sequence):
            self.matrix[i] = AMBIGUITY_DECODE[bp]
        if not self.is_plus_strand:
            self.matrix = np.flip(self.matrix, axis=1)  # invert base
        return self.matrix


class AnnotationNumerifier(Numerifier, ABC):
    """Base class for numerification of the labels. Outputs a matrix that
    fits the sequence length of the coordinate but only for the provided features.
    This is done to support alternative splicing in the future.
    """
    feature_to_col = {
        types.GeenuffFeature.geenuff_transcript: 0,
        types.GeenuffFeature.geenuff_cds: 1,
        types.GeenuffFeature.geenuff_intron: 2,
    }
    error_type_values = [t.value for t in types.Errors]
    def __init__(self, coord, features, is_plus_strand, max_len, one_hot_transitions):
        Numerifier.__init__(self, n_cols=3, coord=coord, is_plus_strand=is_plus_strand,
                            max_len=max_len, dtype=np.int8)
        ABC.__init__(self)
        self.features = features
        self.one_hot_transitions = one_hot_transitions

    def _unflipped_coord_to_matrix(self):
        self._zero_matrix()
        self.update_matrix_and_error_mask()
        self.encode()

    def update_matrix_and_error_mask(self):
        for feature in self.features:
            # don't include features from the other strand
            if not feature.is_plus_strand == self.is_plus_strand:
                continue
            start = feature.start
            end = feature.end
            if not self.is_plus_strand:
                start, end = end + 1, start + 1
            if feature.type in AnnotationNumerifier.feature_to_col.keys():
                col = AnnotationNumerifier.feature_to_col[feature.type]
                self.matrix[start:end, col] = 1
            elif feature.type.value in AnnotationNumerifier.error_type_values:
                self.error_mask[start:end] = 0
            else:
                raise ValueError('Unknown feature type found: {}'.format(feature.type.value))

<<<<<<< HEAD

    @abstractmethod
    def encode(self):
        pass


class OneHot_Features(AnnotationNumerifier):

    def encode(self):
        # Class order: Intergenic, UTR, CDS, (non-coding Intron), Intron
        # This could be done in a more efficient way, but this way we may catch bugs
        # where non-standard classes are output in the multiclass output
        one_hot_matrix = np.zeros((self.matrix.shape[0], 4), dtype=bool)
        col_0, col_1, col_2 = self.matrix[:, 0], self.matrix[:, 1], self.matrix[:, 2]
        # Intergenic
        one_hot_matrix[:, 0] = np.logical_not(col_0)
        # UTR
        genic_non_coding = np.logical_and(col_0, np.logical_not(col_1))
        one_hot_matrix[:, 1] = np.logical_and(genic_non_coding, np.logical_not(col_2))
        # CDS
        one_hot_matrix[:, 2] = np.logical_and(np.logical_and(col_0, col_1), np.logical_not(col_2))
        # Introns
        one_hot_matrix[:, 3] = np.logical_and(col_0, col_2)
        self.matrix = one_hot_matrix.astype(np.int8)
        assert np.all(np.count_nonzero(self.matrix, axis=1) == 1)


class OneHot_Transitions(AnnotationNumerifier):

    def encode(self):
        add = np.array([[0, 0, 0]])
        shifted_feature_matrix = np.vstack((self.matrix[1:], add))

        y_isTransition = np.logical_xor(self.matrix[:-1], shifted_feature_matrix[:-1]).astype(np.int8)
        y_direction_zero_to_one = np.logical_and(y_isTransition, self.matrix[1:]).astype(np.int8)
        y_direction_one_to_zero = np.logical_and(y_isTransition, self.matrix[:-1]).astype(np.int8)
        stack = np.hstack((y_direction_zero_to_one, y_direction_one_to_zero))
        y_is_no_Transition = np.all(np.logical_not(y_isTransition), axis=-1).astype(np.int8)

        onehot_feature_transitions = np.concatenate((stack, y_is_no_Transition[:, None]), axis=1)
        # Adding a NO-TRANSITION-row to keep shape
        add2 = np.array([[0, 0, 0, 0, 0, 0, 1]])
        final_trans = np.insert(onehot_feature_transitions, 0, add2, axis=0)
        #finish OneHot-Transition-Matrix by removing double transitions [Intron > CDS > TR]
        self.matrix = OneHot_Transitions.mask_double_transitions(final_trans.astype(np.int8))
        assert np.all(np.count_nonzero(self.matrix, axis=1) == 1)
        #import pudb; pudb.set_trace()
    

    def mask_double_transitions(arr):

        cds_to_intron = np.where((arr == ( 0, 0, 1, 0, 1, 0, 0 )).all(axis=1))
        arr[cds_to_intron, :] = [ 0, 0, 1, 0, 0, 0, 0 ]

        intron_to_cds = np.where((arr == ( 0, 1, 0, 0, 0, 1, 0 )).all(axis=1))
        arr[intron_to_cds, :] = [ 0, 0, 0, 0, 0, 1, 0 ]

        cds_to_ig = np.where((arr == ( 0, 0, 0, 1, 1, 0, 0 )).all(axis=1))
        arr[cds_to_ig, :] = [ 0, 0, 0, 0, 1, 0, 0 ]

        ig_to_cds = np.where((arr == ( 1, 1, 0, 0, 0, 0, 0 )).all(axis=1))
        arr[ig_to_cds, :] = [ 0, 1, 0, 0, 0, 0, 0 ]

        intron_to_ig = np.where((arr == ( 0, 0, 0, 1, 0, 1, 0 )).all(axis=1))
        arr[intron_to_ig, :] = [ 0, 0, 0, 0, 0, 1, 0 ]

        ig_to_intron = np.where((arr == ( 1, 0, 1, 0, 0, 0, 0 )).all(axis=1))
        arr[ig_to_intron, :] = [ 0, 0, 1, 0, 0, 0, 0 ]

        return arr

=======
        # transform matrix into one-hot encoding for classical classification if desired
        if self.one_hot:
            # Class order: Intergenic, UTR, CDS, (non-coding Intron), Intron
            # This could be done in a more efficient way, but this way we may catch bugs
            # where non-standard classes are output in the multiclass output
            one_hot_matrix = np.zeros((self.matrix.shape[0], 4), dtype=bool)
            col_0, col_1, col_2 = self.matrix[:, 0], self.matrix[:, 1], self.matrix[:, 2]
            # Intergenic
            one_hot_matrix[:, 0] = np.logical_not(col_0)
            # UTR
            genic_non_coding = np.logical_and(col_0, np.logical_not(col_1))
            one_hot_matrix[:, 1] = np.logical_and(genic_non_coding, np.logical_not(col_2))
            # CDS
            one_hot_matrix[:, 2] = np.logical_and(np.logical_and(col_0, col_1), np.logical_not(col_2))
            # Introns
            one_hot_matrix[:, 3] = np.logical_and(col_0, col_2)
            self.matrix = one_hot_matrix.astype(np.int8)
            # assert np.all(np.count_nonzero(self.matrix, axis=1) == 1)
>>>>>>> f2c04813


class CoordNumerifier(object):
    """Combines the different Numerifiers which need to operate on the same Coordinate
    to ensure consistent parameters.
    Currently just selects all Features of the given Coordinate.
    """
<<<<<<< HEAD
    def __init__(self, session, coord, is_plus_strand, max_len, one_hot_transitions):
=======
    def __init__(self, geenuff_exporter, coord, coord_features, is_plus_strand, max_len, one_hot):
>>>>>>> f2c04813
        assert isinstance(is_plus_strand, bool)
        assert isinstance(max_len, int) and max_len > 0
        self.geenuff_exporter = geenuff_exporter
        self.coord = coord

        if not coord_features:
            logging.warning('Sequence {} has no annoations'.format(self.coord.seqid))

<<<<<<< HEAD

        if one_hot_transitions:
            self.anno_numerifier = OneHot_Transitions(coord=self.coord,
                                                                features=self.coord.features,
                                                                is_plus_strand=is_plus_strand,
                                                                max_len=max_len,
                                                                one_hot_transitions=one_hot_transitions)

        else:
            self.anno_numerifier = OneHot_Features(coord=self.coord,
                                                      features=self.coord.features,
                                                      is_plus_strand=is_plus_strand,
                                                      max_len=max_len,
                                                      one_hot_transitions=one_hot_transitions)
=======
        self.anno_numerifier = BasePairAnnotationNumerifier(coord=self.coord,
                                                            features=coord_features,
                                                            is_plus_strand=is_plus_strand,
                                                            max_len=max_len,
                                                            one_hot=one_hot)
>>>>>>> f2c04813

        self.seq_numerifier = SequenceNumerifier(coord=self.coord,
                                                 is_plus_strand=is_plus_strand,
                                                 max_len=max_len)

    def numerify(self):
        inputs, input_masks = self.seq_numerifier.coord_to_matrices()
        labels, label_masks = self.anno_numerifier.coord_to_matrices()

        # flip the start ends back for - strand
        if self.anno_numerifier.is_plus_strand:
            start_ends = self.anno_numerifier.paired_steps
        else:
            start_ends = [(x[1], x[0]) for x in self.anno_numerifier.paired_steps]

        try:
            # need to hijack the session from geenuff_exporter as the Mer table does not exist there
            gc_content = (self.geenuff_exporter.session.query(Mer.count)
                .filter(Mer.coordinate == self.coord)
                .filter(Mer.mer_sequence == 'C')
                .one()[0])
        except NoResultFound:
            gc_content = 0
            logging.warning('No gc_content found for coord {}, set to 0 in the data'
                                 .format(self.coord.seqid))
        # do not output the input_masks as it is not used for anything
        out = {
            'inputs': inputs,
            'labels': labels,
            'label_masks': label_masks,
            'gc_contents': gc_content,
            'coord_lengths': self.coord.length,
            'species': self.coord.genome.species.encode('ASCII'),
            'seqids': self.coord.seqid.encode('ASCII'),
            'start_ends': start_ends,
        }
        return out<|MERGE_RESOLUTION|>--- conflicted
+++ resolved
@@ -159,7 +159,7 @@
             else:
                 raise ValueError('Unknown feature type found: {}'.format(feature.type.value))
 
-<<<<<<< HEAD
+
 
     @abstractmethod
     def encode(self):
@@ -231,26 +231,7 @@
 
         return arr
 
-=======
-        # transform matrix into one-hot encoding for classical classification if desired
-        if self.one_hot:
-            # Class order: Intergenic, UTR, CDS, (non-coding Intron), Intron
-            # This could be done in a more efficient way, but this way we may catch bugs
-            # where non-standard classes are output in the multiclass output
-            one_hot_matrix = np.zeros((self.matrix.shape[0], 4), dtype=bool)
-            col_0, col_1, col_2 = self.matrix[:, 0], self.matrix[:, 1], self.matrix[:, 2]
-            # Intergenic
-            one_hot_matrix[:, 0] = np.logical_not(col_0)
-            # UTR
-            genic_non_coding = np.logical_and(col_0, np.logical_not(col_1))
-            one_hot_matrix[:, 1] = np.logical_and(genic_non_coding, np.logical_not(col_2))
-            # CDS
-            one_hot_matrix[:, 2] = np.logical_and(np.logical_and(col_0, col_1), np.logical_not(col_2))
-            # Introns
-            one_hot_matrix[:, 3] = np.logical_and(col_0, col_2)
-            self.matrix = one_hot_matrix.astype(np.int8)
-            # assert np.all(np.count_nonzero(self.matrix, axis=1) == 1)
->>>>>>> f2c04813
+
 
 
 class CoordNumerifier(object):
@@ -258,11 +239,8 @@
     to ensure consistent parameters.
     Currently just selects all Features of the given Coordinate.
     """
-<<<<<<< HEAD
-    def __init__(self, session, coord, is_plus_strand, max_len, one_hot_transitions):
-=======
-    def __init__(self, geenuff_exporter, coord, coord_features, is_plus_strand, max_len, one_hot):
->>>>>>> f2c04813
+
+    def __init__(self, geenuff_exporter, coord, coord_features, is_plus_strand, max_len, one_hot_transitions):
         assert isinstance(is_plus_strand, bool)
         assert isinstance(max_len, int) and max_len > 0
         self.geenuff_exporter = geenuff_exporter
@@ -271,7 +249,7 @@
         if not coord_features:
             logging.warning('Sequence {} has no annoations'.format(self.coord.seqid))
 
-<<<<<<< HEAD
+
 
         if one_hot_transitions:
             self.anno_numerifier = OneHot_Transitions(coord=self.coord,
@@ -286,13 +264,7 @@
                                                       is_plus_strand=is_plus_strand,
                                                       max_len=max_len,
                                                       one_hot_transitions=one_hot_transitions)
-=======
-        self.anno_numerifier = BasePairAnnotationNumerifier(coord=self.coord,
-                                                            features=coord_features,
-                                                            is_plus_strand=is_plus_strand,
-                                                            max_len=max_len,
-                                                            one_hot=one_hot)
->>>>>>> f2c04813
+
 
         self.seq_numerifier = SequenceNumerifier(coord=self.coord,
                                                  is_plus_strand=is_plus_strand,
