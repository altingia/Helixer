import sys
import numpy as np
from terminaltables import AsciiTable

class F1Counter():
    def __init__(self):
        self.tn = 0
        self.fp = 0
        self.fn = 0
        self.tp = 0

    def add(self, tn, fp, fn, tp):
        self.tn += tn
        self.fp += fp
        self.fn += fn
        self.tp += tp

    def get_values(self):
        if self.tp == 0:
            # print('Warning: Number of TP is 0, returning 0 for all metrics')
            return 0, 0, 0, 0
        else:
            return self.tn, self.fp, self.fn, self.tp

class F1Calculator():
    def __init__(self, generator, n_steps):
        self.generator = generator
        self.n_steps = n_steps
        self.counters = {
            'Genic': {
                'cds': (1, F1Counter(), F1Counter()),
                'intron': (2, F1Counter(), F1Counter())
            },
            'Intergenic': {
                'cds': (1, F1Counter(), F1Counter()),
                'intron': (2, F1Counter(), F1Counter())
            },
            'Global': {
                'tr': (0, F1Counter(), F1Counter()),
                'cds': (1, F1Counter(), F1Counter()),
                'intron': (2, F1Counter(), F1Counter())
            }
        }
        # not in self.counters for simpler downstream code
        self.total_counters = [F1Counter(), F1Counter()]

    def print_f1_scores(self):
        for region_name, counters in self.counters.items():
            table = [['', 'Precision', 'Recall', 'F1-Score']]
            for col_name, (_, counter0, counter1) in counters.items():
                for cls, counter in enumerate([counter0, counter1]):
                    precision, recall, f1 = F1Calculator._calculate_f1(*counter.get_values())
                    name = [col_name + ' ' + str(cls)]
                    table.append(name + ['{:.4f}'.format(s) for s in [precision, recall, f1]])
            print('\n', AsciiTable(table, region_name).table, sep='')
        # total counter
        table = [['', 'Precision', 'Recall', 'F1-Score']]
        for cls, counter in enumerate(self.total_counters):
            precision, recall, f1 = F1Calculator._calculate_f1(*counter.get_values())
            table.append([str(cls)] + ['{:.4f}'.format(s) for s in [precision, recall, f1]])
        print('\n', AsciiTable(table, 'Total').table, '\n', sep='')

    @staticmethod
    def _calculate_base_metrics(y_true, y_pred, cls):
        if cls == 0:
            # invert everything so as to calculate now for the 0 case
            y_true = np.logical_not(np.copy(y_true))
            y_pred = np.logical_not(np.copy(y_pred))
        tn = np.count_nonzero(np.logical_or(y_true, y_pred) == 0)
        fp = np.count_nonzero(np.logical_and(np.logical_not(y_true), y_pred))
        fn = np.count_nonzero(np.logical_and(y_true, np.logical_not(y_pred)))
        tp = np.count_nonzero(np.logical_and(y_true, y_pred))
        return tn, fp, fn, tp

    @staticmethod
    def _calculate_f1(tn, fp, fn, tp):
        if tp == 0:
            precision, recall, f1 = 0, 0, 0
        else:
            precision = tp / (tp + fp)
            recall = tp / (tp + fn)
            f1 = 2 * (precision * recall) / (precision + recall)
        return precision, recall, f1

    @staticmethod
    def progress(count, total):
        bar_len = 40
        filled_len = int(round(bar_len * count / float(total)))

        percents = round(100.0 * count / float(total), 1)
        if count < total:
            bar = '=' * (filled_len - 1) + '>' + '-' * (bar_len - filled_len)
        else:
            bar = '=' * filled_len + '-' * (bar_len - filled_len)

        sys.stdout.write('F1 Score: [%s] %s%s\r' % (bar, percents, '%'))
        sys.stdout.flush()

    def count_and_calculate(self, model):
<<<<<<< HEAD
        tn, fp, fn, tp = 0, 0, 0, 0
        for i in range(self.n_steps):
            F1Calculator.progress(i + 1, self.n_steps)
=======
        for _ in range(self.n_steps):
>>>>>>> 762ea8d4
            batch_data = next(self.generator)
            if len(batch_data) == 3:
                # todo mask with sample_weights
                X, y_true, sample_weights = batch_data
                pass
            else:
                X, y_true = batch_data
            y_pred = np.round(model.predict_on_batch(X)).astype(bool)
            self.count_and_calculate_one_batch(y_true, y_pred)

        self.print_f1_scores()

    def count_and_calculate_one_batch(self, y_true, y_pred):
            for region_name, counters in self.counters.items():
                if region_name == 'Genic':
                    mask = y_true[:, :, 0].astype(bool)
                elif region_name == 'Intergenic':
                    mask = np.logical_not(y_true[:, :, 0].astype(bool))
                else:
                    mask = np.ones(y_true.shape[:2]).astype(bool)
                if np.all(mask == False):
                    # don't count if there is nothing to count
                    continue
                for col_name, (col_id, _, _) in counters.items():
                    y_true_masked = y_true[:, :, col_id][mask].ravel().astype(bool)
                    y_pred_masked = y_pred[:, :, col_id][mask].ravel().astype(bool)

                    base_metrics_0 = F1Calculator._calculate_base_metrics(y_true_masked, y_pred_masked,
                                                                          cls=0)
                    self.counters[region_name][col_name][1].add(*base_metrics_0)
                    base_metrics_1 = F1Calculator._calculate_base_metrics(y_true_masked, y_pred_masked,
                                                                          cls=1)
                    self.counters[region_name][col_name][2].add(*base_metrics_1)
            # total counters
            for i in range(2):
                base_metrics = F1Calculator._calculate_base_metrics(y_true, y_pred, cls=i)
                self.total_counters[i].add(*base_metrics)<|MERGE_RESOLUTION|>--- conflicted
+++ resolved
@@ -97,13 +97,8 @@
         sys.stdout.flush()
 
     def count_and_calculate(self, model):
-<<<<<<< HEAD
-        tn, fp, fn, tp = 0, 0, 0, 0
         for i in range(self.n_steps):
             F1Calculator.progress(i + 1, self.n_steps)
-=======
-        for _ in range(self.n_steps):
->>>>>>> 762ea8d4
             batch_data = next(self.generator)
             if len(batch_data) == 3:
                 # todo mask with sample_weights
