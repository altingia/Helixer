# Project specific
tmp/*
sliced_demosmaller.sqlite3
sliced_demosmaller.h5
sliced_dummyloci.sqlite3
sliced_dummyloci.h5
*.prf
*.lprof
helixerprep/testdata/dummyloci.sequence.sliced.json
helixerprep/testdata/dummyloci_annotations.sqlitedb
helixerprep/testdata/dummyloci.sqlite3
helixerprep/testdata/tmp.db
helixerprep/testdata/numerify_test_out/*
best_model.h5
predictions.h5
search_space*.json
config*.yml
jobs/*/*
nohup.out
metadata.csv
<<<<<<< HEAD
timeline*.json
*.png
=======
*.swp
>>>>>>> e694b160

# Byte-compiled / optimized / DLL files
__pycache__/
*.py[cod]
*$py.class

# C extensions
*.so

# Distribution / packaging
.Python
build/
develop-eggs/
dist/
downloads/
eggs/
.eggs/
lib/
lib64/
parts/
sdist/
var/
wheels/
*.egg-info/
.installed.cfg
*.egg
MANIFEST

# PyInstaller
#  Usually these files are written by a python script from a template
#  before PyInstaller builds the exe, so as to inject date/other infos into it.
*.manifest
*.spec

# Installer logs
pip-log.txt
pip-delete-this-directory.txt

# Unit test / coverage reports
htmlcov/
.tox/
.coverage
.coverage.*
.cache
nosetests.xml
coverage.xml
*.cover
.hypothesis/
.pytest_cache/

# Translations
*.mo
*.pot

# Django stuff:
*.log
local_settings.py
db.sqlite3

# Flask stuff:
instance/
.webassets-cache

# Scrapy stuff:
.scrapy

# Sphinx documentation
docs/_build/

# PyBuilder
target/

# Jupyter Notebook
.ipynb_checkpoints

# pyenv
.python-version

# celery beat schedule file
celerybeat-schedule

# SageMath parsed files
*.sage.py

# Environments
.env
.venv
env/
venv/
ENV/
env.bak/
venv.bak/

# Spyder project settings
.spyderproject
.spyproject

# Rope project settings
.ropeproject

# mkdocs documentation
/site

# mypy
.mypy_cache/

# pycharm
.idea/<|MERGE_RESOLUTION|>--- conflicted
+++ resolved
@@ -18,12 +18,9 @@
 jobs/*/*
 nohup.out
 metadata.csv
-<<<<<<< HEAD
 timeline*.json
 *.png
-=======
 *.swp
->>>>>>> e694b160
 
 # Byte-compiled / optimized / DLL files
 __pycache__/
